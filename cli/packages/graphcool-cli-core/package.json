--- conflicted
+++ resolved
@@ -1,14 +1,8 @@
 {
   "name": "graphcool-cli-core",
-<<<<<<< HEAD
   "version": "1.10.0",
-=======
-  "version": "1.8.0-beta.1",
->>>>>>> 912b4212
   "main": "dist/index.js",
-  "files": [
-    "dist"
-  ],
+  "files": ["dist"],
   "typings": "dist/index.d.ts",
   "author": "Tim Suchanek <tim@graph.cool>",
   "license": "Apache-2.0",
@@ -34,10 +28,12 @@
     "node": ">=6.0.0"
   },
   "scripts": {
-    "build": "rimraf dist && tsc -d && cp -r src/commands/local/docker dist/commands/local/docker && cp -r src/commands/deploy/Bundler/proxies dist/commands/deploy/Bundler/proxies",
+    "build":
+      "rimraf dist && tsc -d && cp -r src/commands/local/docker dist/commands/local/docker && cp -r src/commands/deploy/Bundler/proxies dist/commands/deploy/Bundler/proxies",
     "lint": "tslint src/**/*.ts",
     "precommit": "lint-staged",
-    "prettier": "prettier --single-quote --no-semi --trailing-comma all --write '*.ts' 'src/**/*.ts'",
+    "prettier":
+      "prettier --single-quote --no-semi --trailing-comma all --write '*.ts' 'src/**/*.ts'",
     "prepublishOnly": "npm run lint && npm run build",
     "test": "NODE_ENV=test jest"
   },
@@ -53,23 +49,13 @@
     "gitDir": "../../../"
   },
   "jest": {
-    "moduleFileExtensions": [
-      "ts",
-      "tsx",
-      "js",
-      "jsx",
-      "json"
-    ],
+    "moduleFileExtensions": ["ts", "tsx", "js", "jsx", "json"],
     "rootDir": "./src",
     "transform": {
       "^.+\\.(ts|tsx)$": "../../../node_modules/ts-jest/preprocessor.js"
     },
-    "testMatch": [
-      "**/*.test.(ts|js)"
-    ],
-    "setupFiles": [
-      "../test/init.js"
-    ],
+    "testMatch": ["**/*.test.(ts|js)"],
+    "setupFiles": ["../test/init.js"],
     "globals": {
       "ts-jest": {
         "tsConfigFile": "./tsconfig.json"
