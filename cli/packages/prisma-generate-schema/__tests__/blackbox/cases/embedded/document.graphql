type AggregateFriend {
  count: Int!
}

type AggregateJoint {
  count: Int!
}

type AggregateParent {
  count: Int!
}

type BatchPayload {
  """
  The number of nodes that have been affected by the Batch operation.
  """
  count: Long!
}

type Child {
  c: String
  friendsOpt(where: FriendWhereInput, orderBy: FriendOrderByInput, skip: Int, after: String, before: String, first: Int, last: Int): [Friend!]
  jointOpt: Joint!
}

input ChildCreateInput {
  c: String
  friendsOpt: FriendCreateManyInput
  jointOpt: JointCreateOneInput!
}

input ChildCreateManyInput {
  create: [ChildCreateInput!]
}

<<<<<<< HEAD
type ChildPreviousValues {
  c: String
}

input ChildRestrictedWhereInput {
  """
  Logical AND on all given filters.
  """
  AND: [ChildRestrictedWhereInput!]
  c: String
  """
  All values that are not equal to given value.
  """
  c_not: String
  """
  All values that are contained in given list.
  """
  c_in: [String!]
  """
  All values that are not contained in given list.
  """
  c_not_in: [String!]
  """
  All values less than the given value.
  """
  c_lt: String
  """
  All values less than or equal the given value.
  """
  c_lte: String
  """
  All values greater than the given value.
  """
  c_gt: String
  """
  All values greater than or equal the given value.
  """
  c_gte: String
  """
  All values containing the given string.
  """
  c_contains: String
  """
  All values not containing the given string.
  """
  c_not_contains: String
  """
  All values starting with the given string.
  """
  c_starts_with: String
  """
  All values not starting with the given string.
  """
  c_not_starts_with: String
  """
  All values ending with the given string.
  """
  c_ends_with: String
  """
  All values not ending with the given string.
  """
  c_not_ends_with: String
}

input ChildScalarWhereInput {
=======
input ChildRestrictedWhereInput {
>>>>>>> e253de4b
  """
  Logical AND on all given filters.
  """
  AND: [ChildRestrictedWhereInput!]
  c: String
  """
  All values that are not equal to given value.
  """
  c_not: String
  """
  All values that are contained in given list.
  """
  c_in: [String!]
  """
  All values that are not contained in given list.
  """
  c_not_in: [String!]
  """
  All values less than the given value.
  """
  c_lt: String
  """
  All values less than or equal the given value.
  """
  c_lte: String
  """
  All values greater than the given value.
  """
  c_gt: String
  """
  All values greater than or equal the given value.
  """
  c_gte: String
  """
  All values containing the given string.
  """
  c_contains: String
  """
  All values not containing the given string.
  """
  c_not_contains: String
  """
  All values starting with the given string.
  """
  c_starts_with: String
  """
  All values not starting with the given string.
  """
  c_not_starts_with: String
  """
  All values ending with the given string.
  """
  c_ends_with: String
  """
  All values not ending with the given string.
  """
  c_not_ends_with: String
}

input ChildScalarWhereInput {
  """
  Logical AND on all given filters.
  """
  AND: [ChildScalarWhereInput!]
  """
<<<<<<< HEAD
  The subscription event gets dispatched when it's listed in mutation_in
=======
  Logical OR on all given filters.
  """
  OR: [ChildScalarWhereInput!]
  """
  Logical NOT on all given filters combined by AND.
  """
  NOT: [ChildScalarWhereInput!]
  c: String
  """
  All values that are not equal to given value.
>>>>>>> e253de4b
  """
  c_not: String
  """
  All values that are contained in given list.
  """
  c_in: [String!]
  """
  All values that are not contained in given list.
  """
  c_not_in: [String!]
  """
  All values less than the given value.
  """
  c_lt: String
  """
  All values less than or equal the given value.
  """
  c_lte: String
  """
  All values greater than the given value.
  """
  c_gt: String
  """
  All values greater than or equal the given value.
  """
  c_gte: String
  """
  All values containing the given string.
  """
  c_contains: String
  """
  All values not containing the given string.
  """
  c_not_contains: String
  """
  All values starting with the given string.
  """
  c_starts_with: String
  """
  All values not starting with the given string.
  """
  c_not_starts_with: String
  """
  All values ending with the given string.
  """
  c_ends_with: String
  """
  All values not ending with the given string.
  """
  c_not_ends_with: String
}

input ChildUpdateManyDataInput {
  c: String
}

input ChildUpdateManyInput {
  create: [ChildCreateInput!]
  updateMany: [ChildUpdateManyWithWhereNestedInput!]
  deleteMany: [ChildScalarWhereInput!]
}

input ChildUpdateManyWithWhereNestedInput {
  where: ChildScalarWhereInput!
  data: ChildUpdateManyDataInput!
}

input ChildWhereInput {
  """
  Logical AND on all given filters.
  """
  AND: [ChildWhereInput!]
  c: String
  """
  All values that are not equal to given value.
  """
  c_not: String
  """
  All values that are contained in given list.
  """
  c_in: [String!]
  """
  All values that are not contained in given list.
  """
  c_not_in: [String!]
  """
  All values less than the given value.
  """
  c_lt: String
  """
  All values less than or equal the given value.
  """
  c_lte: String
  """
  All values greater than the given value.
  """
  c_gt: String
  """
  All values greater than or equal the given value.
  """
  c_gte: String
  """
  All values containing the given string.
  """
  c_contains: String
  """
  All values not containing the given string.
  """
  c_not_contains: String
  """
  All values starting with the given string.
  """
  c_starts_with: String
  """
  All values not starting with the given string.
  """
  c_not_starts_with: String
  """
  All values ending with the given string.
  """
  c_ends_with: String
  """
  All values not ending with the given string.
  """
  c_not_ends_with: String
  friendsOpt_some: FriendWhereInput
  jointOpt: JointWhereInput
}

type Friend {
  f: String
  test: ID!
}

"""
A connection to a list of items.
"""
type FriendConnection {
  """
  Information to aid in pagination.
  """
  pageInfo: PageInfo!
  """
  A list of edges.
  """
  edges: [FriendEdge]!
  aggregate: AggregateFriend!
}

input FriendCreateInput {
  f: String
}

input FriendCreateManyInput {
  create: [FriendCreateInput!]
  connect: [FriendWhereUniqueInput!]
}

"""
An edge in a connection.
"""
type FriendEdge {
  """
  The item at the end of the edge.
  """
  node: Friend!
  """
  A cursor for use in pagination.
  """
  cursor: String!
}

enum FriendOrderByInput {
  f_ASC
  f_DESC
  test_ASC
  test_DESC
}

type FriendPreviousValues {
  f: String
  test: ID!
}

type FriendSubscriptionPayload {
  mutation: MutationType!
  node: Friend
  updatedFields: [String!]
  previousValues: FriendPreviousValues
}

input FriendSubscriptionWhereInput {
  """
  Logical AND on all given filters.
  """
  AND: [FriendSubscriptionWhereInput!]
  """
  The subscription event gets dispatched when it's listed in mutation_in
  """
  mutation_in: [MutationType!]
  """
  The subscription event gets only dispatched when one of the updated fields names is included in this list
  """
  updatedFields_contains: String
  """
  The subscription event gets only dispatched when all of the field names included in this list have been updated
  """
  updatedFields_contains_every: [String!]
  """
  The subscription event gets only dispatched when some of the field names included in this list have been updated
  """
  updatedFields_contains_some: [String!]
  node: FriendWhereInput
}

input FriendUpdateInput {
  f: String
}

input FriendUpdateManyMutationInput {
  f: String
}

input FriendWhereInput {
  """
  Logical AND on all given filters.
  """
  AND: [FriendWhereInput!]
  f: String
  """
  All values that are not equal to given value.
  """
  f_not: String
  """
  All values that are contained in given list.
  """
  f_in: [String!]
  """
  All values that are not contained in given list.
  """
  f_not_in: [String!]
  """
  All values less than the given value.
  """
  f_lt: String
  """
  All values less than or equal the given value.
  """
  f_lte: String
  """
  All values greater than the given value.
  """
  f_gt: String
  """
  All values greater than or equal the given value.
  """
  f_gte: String
  """
  All values containing the given string.
  """
  f_contains: String
  """
  All values not containing the given string.
  """
  f_not_contains: String
  """
  All values starting with the given string.
  """
  f_starts_with: String
  """
  All values not starting with the given string.
  """
  f_not_starts_with: String
  """
  All values ending with the given string.
  """
  f_ends_with: String
  """
  All values not ending with the given string.
  """
  f_not_ends_with: String
  test: ID
  """
  All values that are not equal to given value.
  """
  test_not: ID
  """
  All values that are contained in given list.
  """
  test_in: [ID!]
  """
  All values that are not contained in given list.
  """
  test_not_in: [ID!]
  """
  All values less than the given value.
  """
  test_lt: ID
  """
  All values less than or equal the given value.
  """
  test_lte: ID
  """
  All values greater than the given value.
  """
  test_gt: ID
  """
  All values greater than or equal the given value.
  """
  test_gte: ID
  """
  All values containing the given string.
  """
  test_contains: ID
  """
  All values not containing the given string.
  """
  test_not_contains: ID
  """
  All values starting with the given string.
  """
  test_starts_with: ID
  """
  All values not starting with the given string.
  """
  test_not_starts_with: ID
  """
  All values ending with the given string.
  """
  test_ends_with: ID
  """
  All values not ending with the given string.
  """
  test_not_ends_with: ID
}

input FriendWhereUniqueInput {
  f: String
  test: ID
}

type Joint implements Node {
  id: ID!
  j: String
}

"""
A connection to a list of items.
"""
type JointConnection {
  """
  Information to aid in pagination.
  """
  pageInfo: PageInfo!
  """
  A list of edges.
  """
  edges: [JointEdge]!
  aggregate: AggregateJoint!
}

input JointCreateInput {
  j: String
}

input JointCreateManyInput {
  create: [JointCreateInput!]
  connect: [JointWhereUniqueInput!]
}

input JointCreateOneInput {
  create: JointCreateInput
  connect: JointWhereUniqueInput
}

"""
An edge in a connection.
"""
type JointEdge {
  """
  The item at the end of the edge.
  """
  node: Joint!
  """
  A cursor for use in pagination.
  """
  cursor: String!
}

enum JointOrderByInput {
  id_ASC
  id_DESC
  j_ASC
  j_DESC
}

type JointPreviousValues {
  id: ID!
  j: String
}

input JointScalarWhereInput {
  """
  Logical AND on all given filters.
  """
  AND: [JointScalarWhereInput!]
  """
  Logical OR on all given filters.
  """
  OR: [JointScalarWhereInput!]
  """
  Logical NOT on all given filters combined by AND.
  """
  NOT: [JointScalarWhereInput!]
  id: ID
  """
  All values that are not equal to given value.
  """
  id_not: ID
  """
  All values that are contained in given list.
  """
  id_in: [ID!]
  """
  All values that are not contained in given list.
  """
  id_not_in: [ID!]
  """
  All values less than the given value.
  """
  id_lt: ID
  """
  All values less than or equal the given value.
  """
  id_lte: ID
  """
  All values greater than the given value.
  """
  id_gt: ID
  """
  All values greater than or equal the given value.
  """
  id_gte: ID
  """
  All values containing the given string.
  """
  id_contains: ID
  """
  All values not containing the given string.
  """
  id_not_contains: ID
  """
  All values starting with the given string.
  """
  id_starts_with: ID
  """
  All values not starting with the given string.
  """
  id_not_starts_with: ID
  """
  All values ending with the given string.
  """
  id_ends_with: ID
  """
  All values not ending with the given string.
  """
  id_not_ends_with: ID
  j: String
  """
  All values that are not equal to given value.
  """
  j_not: String
  """
  All values that are contained in given list.
  """
  j_in: [String!]
  """
  All values that are not contained in given list.
  """
  j_not_in: [String!]
  """
  All values less than the given value.
  """
  j_lt: String
  """
  All values less than or equal the given value.
  """
  j_lte: String
  """
  All values greater than the given value.
  """
  j_gt: String
  """
  All values greater than or equal the given value.
  """
  j_gte: String
  """
  All values containing the given string.
  """
  j_contains: String
  """
  All values not containing the given string.
  """
  j_not_contains: String
  """
  All values starting with the given string.
  """
  j_starts_with: String
  """
  All values not starting with the given string.
  """
  j_not_starts_with: String
  """
  All values ending with the given string.
  """
  j_ends_with: String
  """
  All values not ending with the given string.
  """
  j_not_ends_with: String
}

type JointSubscriptionPayload {
  mutation: MutationType!
  node: Joint
  updatedFields: [String!]
  previousValues: JointPreviousValues
}

input JointSubscriptionWhereInput {
  """
  Logical AND on all given filters.
  """
  AND: [JointSubscriptionWhereInput!]
  """
  The subscription event gets dispatched when it's listed in mutation_in
  """
  mutation_in: [MutationType!]
  """
  The subscription event gets only dispatched when one of the updated fields names is included in this list
  """
  updatedFields_contains: String
  """
  The subscription event gets only dispatched when all of the field names included in this list have been updated
  """
  updatedFields_contains_every: [String!]
  """
  The subscription event gets only dispatched when some of the field names included in this list have been updated
  """
  updatedFields_contains_some: [String!]
  node: JointWhereInput
}

input JointUpdateDataInput {
  j: String
}

input JointUpdateInput {
  j: String
}

input JointUpdateManyDataInput {
  j: String
}

input JointUpdateManyInput {
  create: [JointCreateInput!]
  connect: [JointWhereUniqueInput!]
  set: [JointWhereUniqueInput!]
  disconnect: [JointWhereUniqueInput!]
  delete: [JointWhereUniqueInput!]
  update: [JointUpdateWithWhereUniqueNestedInput!]
  updateMany: [JointUpdateManyWithWhereNestedInput!]
  deleteMany: [JointScalarWhereInput!]
  upsert: [JointUpsertWithWhereUniqueNestedInput!]
}

input JointUpdateManyMutationInput {
  j: String
}

input JointUpdateManyWithWhereNestedInput {
  where: JointScalarWhereInput!
  data: JointUpdateManyDataInput!
}

input JointUpdateWithWhereUniqueNestedInput {
  where: JointWhereUniqueInput!
  data: JointUpdateDataInput!
}

input JointUpsertWithWhereUniqueNestedInput {
  where: JointWhereUniqueInput!
  update: JointUpdateDataInput!
  create: JointCreateInput!
}

input JointWhereInput {
  """
  Logical AND on all given filters.
  """
  AND: [JointWhereInput!]
  id: ID
  """
  All values that are not equal to given value.
  """
  id_not: ID
  """
  All values that are contained in given list.
  """
  id_in: [ID!]
  """
  All values that are not contained in given list.
  """
  id_not_in: [ID!]
  """
  All values less than the given value.
  """
  id_lt: ID
  """
  All values less than or equal the given value.
  """
  id_lte: ID
  """
  All values greater than the given value.
  """
  id_gt: ID
  """
  All values greater than or equal the given value.
  """
  id_gte: ID
  """
  All values containing the given string.
  """
  id_contains: ID
  """
  All values not containing the given string.
  """
  id_not_contains: ID
  """
  All values starting with the given string.
  """
  id_starts_with: ID
  """
  All values not starting with the given string.
  """
  id_not_starts_with: ID
  """
  All values ending with the given string.
  """
  id_ends_with: ID
  """
  All values not ending with the given string.
  """
  id_not_ends_with: ID
  j: String
  """
  All values that are not equal to given value.
  """
  j_not: String
  """
  All values that are contained in given list.
  """
  j_in: [String!]
  """
  All values that are not contained in given list.
  """
  j_not_in: [String!]
  """
  All values less than the given value.
  """
  j_lt: String
  """
  All values less than or equal the given value.
  """
  j_lte: String
  """
  All values greater than the given value.
  """
  j_gt: String
  """
  All values greater than or equal the given value.
  """
  j_gte: String
  """
  All values containing the given string.
  """
  j_contains: String
  """
  All values not containing the given string.
  """
  j_not_contains: String
  """
  All values starting with the given string.
  """
  j_starts_with: String
  """
  All values not starting with the given string.
  """
  j_not_starts_with: String
  """
  All values ending with the given string.
  """
  j_ends_with: String
  """
  All values not ending with the given string.
  """
  j_not_ends_with: String
}

input JointWhereUniqueInput {
  id: ID
}

"""
The `Long` scalar type represents non-fractional signed whole numeric values.
Long can represent values between -(2^63) and 2^63 - 1.
"""
scalar Long

type Mutation {
  createParent(data: ParentCreateInput!): Parent!
  createJoint(data: JointCreateInput!): Joint!
  createFriend(data: FriendCreateInput!): Friend!
  updateParent(data: ParentUpdateInput!, where: ParentWhereUniqueInput!): Parent
  updateJoint(data: JointUpdateInput!, where: JointWhereUniqueInput!): Joint
  updateFriend(data: FriendUpdateInput!, where: FriendWhereUniqueInput!): Friend
  deleteParent(where: ParentWhereUniqueInput!): Parent
  deleteJoint(where: JointWhereUniqueInput!): Joint
  deleteFriend(where: FriendWhereUniqueInput!): Friend
  upsertParent(where: ParentWhereUniqueInput!, create: ParentCreateInput!, update: ParentUpdateInput!): Parent!
  upsertJoint(where: JointWhereUniqueInput!, create: JointCreateInput!, update: JointUpdateInput!): Joint!
  upsertFriend(where: FriendWhereUniqueInput!, create: FriendCreateInput!, update: FriendUpdateInput!): Friend!
  updateManyParents(data: ParentUpdateManyMutationInput!, where: ParentWhereInput): BatchPayload!
  updateManyJoints(data: JointUpdateManyMutationInput!, where: JointWhereInput): BatchPayload!
  updateManyFriends(data: FriendUpdateManyMutationInput!, where: FriendWhereInput): BatchPayload!
  deleteManyParents(where: ParentWhereInput): BatchPayload!
  deleteManyJoints(where: JointWhereInput): BatchPayload!
  deleteManyFriends(where: FriendWhereInput): BatchPayload!
}

enum MutationType {
  CREATED
  UPDATED
  DELETED
}

"""
An object with an ID
"""
interface Node {
  """
  The id of the object.
  """
  id: ID!
}

"""
Information about pagination in a connection.
"""
type PageInfo {
  """
  When paginating forwards, are there more items?
  """
  hasNextPage: Boolean!
  """
  When paginating backwards, are there more items?
  """
  hasPreviousPage: Boolean!
  """
  When paginating backwards, the cursor to continue.
  """
  startCursor: String
  """
  When paginating forwards, the cursor to continue.
  """
  endCursor: String
}

type Parent implements Node {
  id: ID!
  p: String
  children: [Child!]
  j(where: JointWhereInput, orderBy: JointOrderByInput, skip: Int, after: String, before: String, first: Int, last: Int): [Joint!]
}

"""
A connection to a list of items.
"""
type ParentConnection {
  """
  Information to aid in pagination.
  """
  pageInfo: PageInfo!
  """
  A list of edges.
  """
  edges: [ParentEdge]!
  aggregate: AggregateParent!
}

input ParentCreateInput {
  p: String
  children: ChildCreateManyInput
  j: JointCreateManyInput
}

"""
An edge in a connection.
"""
type ParentEdge {
  """
  The item at the end of the edge.
  """
  node: Parent!
  """
  A cursor for use in pagination.
  """
  cursor: String!
}

enum ParentOrderByInput {
  id_ASC
  id_DESC
  p_ASC
  p_DESC
}

type ParentPreviousValues {
  id: ID!
  p: String
}

type ParentSubscriptionPayload {
  mutation: MutationType!
  node: Parent
  updatedFields: [String!]
  previousValues: ParentPreviousValues
}

input ParentSubscriptionWhereInput {
  """
  Logical AND on all given filters.
  """
  AND: [ParentSubscriptionWhereInput!]
  """
  The subscription event gets dispatched when it's listed in mutation_in
  """
  mutation_in: [MutationType!]
  """
  The subscription event gets only dispatched when one of the updated fields names is included in this list
  """
  updatedFields_contains: String
  """
  The subscription event gets only dispatched when all of the field names included in this list have been updated
  """
  updatedFields_contains_every: [String!]
  """
  The subscription event gets only dispatched when some of the field names included in this list have been updated
  """
  updatedFields_contains_some: [String!]
  node: ParentWhereInput
}

input ParentUpdateInput {
  p: String
  children: ChildUpdateManyInput
  j: JointUpdateManyInput
}

input ParentUpdateManyMutationInput {
  p: String
}

input ParentWhereInput {
  """
  Logical AND on all given filters.
  """
  AND: [ParentWhereInput!]
  id: ID
  """
  All values that are not equal to given value.
  """
  id_not: ID
  """
  All values that are contained in given list.
  """
  id_in: [ID!]
  """
  All values that are not contained in given list.
  """
  id_not_in: [ID!]
  """
  All values less than the given value.
  """
  id_lt: ID
  """
  All values less than or equal the given value.
  """
  id_lte: ID
  """
  All values greater than the given value.
  """
  id_gt: ID
  """
  All values greater than or equal the given value.
  """
  id_gte: ID
  """
  All values containing the given string.
  """
  id_contains: ID
  """
  All values not containing the given string.
  """
  id_not_contains: ID
  """
  All values starting with the given string.
  """
  id_starts_with: ID
  """
  All values not starting with the given string.
  """
  id_not_starts_with: ID
  """
  All values ending with the given string.
  """
  id_ends_with: ID
  """
  All values not ending with the given string.
  """
  id_not_ends_with: ID
  p: String
  """
  All values that are not equal to given value.
  """
  p_not: String
  """
  All values that are contained in given list.
  """
  p_in: [String!]
  """
  All values that are not contained in given list.
  """
  p_not_in: [String!]
  """
  All values less than the given value.
  """
  p_lt: String
  """
  All values less than or equal the given value.
  """
  p_lte: String
  """
  All values greater than the given value.
  """
  p_gt: String
  """
  All values greater than or equal the given value.
  """
  p_gte: String
  """
  All values containing the given string.
  """
  p_contains: String
  """
  All values not containing the given string.
  """
  p_not_contains: String
  """
  All values starting with the given string.
  """
  p_starts_with: String
  """
  All values not starting with the given string.
  """
  p_not_starts_with: String
  """
  All values ending with the given string.
  """
  p_ends_with: String
  """
  All values not ending with the given string.
  """
  p_not_ends_with: String
  children_some: ChildWhereInput
  children_every: ChildRestrictedWhereInput
  children_none: ChildRestrictedWhereInput
  j_some: JointWhereInput
}

input ParentWhereUniqueInput {
  id: ID
  p: String
}

type Query {
  parents(where: ParentWhereInput, orderBy: ParentOrderByInput, skip: Int, after: String, before: String, first: Int, last: Int): [Parent]!
  joints(where: JointWhereInput, orderBy: JointOrderByInput, skip: Int, after: String, before: String, first: Int, last: Int): [Joint]!
  friends(where: FriendWhereInput, orderBy: FriendOrderByInput, skip: Int, after: String, before: String, first: Int, last: Int): [Friend]!
  parent(where: ParentWhereUniqueInput!): Parent
  joint(where: JointWhereUniqueInput!): Joint
  friend(where: FriendWhereUniqueInput!): Friend
  parentsConnection(where: ParentWhereInput, orderBy: ParentOrderByInput, skip: Int, after: String, before: String, first: Int, last: Int): ParentConnection!
  jointsConnection(where: JointWhereInput, orderBy: JointOrderByInput, skip: Int, after: String, before: String, first: Int, last: Int): JointConnection!
  friendsConnection(where: FriendWhereInput, orderBy: FriendOrderByInput, skip: Int, after: String, before: String, first: Int, last: Int): FriendConnection!
  """
  Fetches an object given its ID
  """
  node(
    """
    The ID of an object
    """
    id: ID!
  ): Node
}

type Subscription {
  parent(where: ParentSubscriptionWhereInput): ParentSubscriptionPayload
  joint(where: JointSubscriptionWhereInput): JointSubscriptionPayload
  friend(where: FriendSubscriptionWhereInput): FriendSubscriptionPayload
}
<|MERGE_RESOLUTION|>--- conflicted
+++ resolved
@@ -33,11 +33,6 @@
   create: [ChildCreateInput!]
 }
 
-<<<<<<< HEAD
-type ChildPreviousValues {
-  c: String
-}
-
 input ChildRestrictedWhereInput {
   """
   Logical AND on all given filters.
@@ -99,77 +94,11 @@
 }
 
 input ChildScalarWhereInput {
-=======
-input ChildRestrictedWhereInput {
->>>>>>> e253de4b
   """
   Logical AND on all given filters.
   """
-  AND: [ChildRestrictedWhereInput!]
-  c: String
-  """
-  All values that are not equal to given value.
-  """
-  c_not: String
-  """
-  All values that are contained in given list.
-  """
-  c_in: [String!]
-  """
-  All values that are not contained in given list.
-  """
-  c_not_in: [String!]
-  """
-  All values less than the given value.
-  """
-  c_lt: String
-  """
-  All values less than or equal the given value.
-  """
-  c_lte: String
-  """
-  All values greater than the given value.
-  """
-  c_gt: String
-  """
-  All values greater than or equal the given value.
-  """
-  c_gte: String
-  """
-  All values containing the given string.
-  """
-  c_contains: String
-  """
-  All values not containing the given string.
-  """
-  c_not_contains: String
-  """
-  All values starting with the given string.
-  """
-  c_starts_with: String
-  """
-  All values not starting with the given string.
-  """
-  c_not_starts_with: String
-  """
-  All values ending with the given string.
-  """
-  c_ends_with: String
-  """
-  All values not ending with the given string.
-  """
-  c_not_ends_with: String
-}
-
-input ChildScalarWhereInput {
-  """
-  Logical AND on all given filters.
-  """
   AND: [ChildScalarWhereInput!]
   """
-<<<<<<< HEAD
-  The subscription event gets dispatched when it's listed in mutation_in
-=======
   Logical OR on all given filters.
   """
   OR: [ChildScalarWhereInput!]
@@ -180,7 +109,6 @@
   c: String
   """
   All values that are not equal to given value.
->>>>>>> e253de4b
   """
   c_not: String
   """
