--- conflicted
+++ resolved
@@ -24,16 +24,9 @@
       val field = model.getFieldByName_!(x.name)
 
       field match {
-<<<<<<< HEAD
-        case _ if ReservedFields.idFieldName == field.name => Vector.empty
-        case _: RelationField                              => Vector.empty
-        case f: ScalarField                                => Vector(createField(f))
-=======
+        case f: ScalarField if f.isId                => Vector.empty
         case _: RelationField                        => Vector.empty
-        case f: ScalarField if f.isId                => Vector.empty
-        case f: ScalarField if field.isScalarList    => Vector(CreateScalarListTable(project, model, f))
-        case f: ScalarField if field.isScalarNonList => Vector(CreateColumn(project, model, f))
->>>>>>> b41871d5
+        case f: ScalarField                          => Vector(createField(f))
       }
 
     case x: DeleteField =>
