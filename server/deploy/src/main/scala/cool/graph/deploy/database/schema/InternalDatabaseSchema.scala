--- conflicted
+++ resolved
@@ -21,17 +21,8 @@
     sqlu"""
       CREATE TABLE IF NOT EXISTS `Project` (
         `id` varchar(25) COLLATE utf8_unicode_ci NOT NULL DEFAULT '',
-<<<<<<< HEAD
-        `alias` varchar(191) CHARACTER SET utf8mb4 COLLATE utf8mb4_unicode_ci DEFAULT NULL,
-        `name` varchar(255) COLLATE utf8_unicode_ci DEFAULT NULL,
         `ownerId` varchar(25) COLLATE utf8_unicode_ci DEFAULT NULL,
         PRIMARY KEY (`id`),
-        UNIQUE KEY `project_alias_uniq` (`alias`),
-=======
-        `clientId` varchar(25) COLLATE utf8_unicode_ci DEFAULT NULL,
-        PRIMARY KEY (`id`),
-        CONSTRAINT `project_clientid_foreign` FOREIGN KEY (`clientId`) REFERENCES `Client` (`id`) ON DELETE CASCADE ON UPDATE CASCADE
->>>>>>> 289c8911
       ) ENGINE=InnoDB DEFAULT CHARSET=utf8 COLLATE=utf8_unicode_ci;""",
     // Migrations
     sqlu"""
