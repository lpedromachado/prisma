--- conflicted
+++ resolved
@@ -42,12 +42,8 @@
   libraryDependencies := common
 )
 
-<<<<<<< HEAD
-lazy val commonServerSettings = commonSettings ++ Seq(libraryDependencies ++= common)
+lazy val commonServerSettings = commonSettings ++ Seq(libraryDependencies ++= commonServerDependencies)
 lazy val prerunHookFile = new java.io.File(sys.props("user.dir") + "/scripts/prerun_hook.sh")
-=======
-lazy val commonServerSettings = commonSettings ++ Seq(libraryDependencies ++= commonServerDependencies)
->>>>>>> 6e796df1
 
 def commonDockerImageSettings(imageName: String) = commonServerSettings ++ Seq(
   imageNames in docker := Seq(
