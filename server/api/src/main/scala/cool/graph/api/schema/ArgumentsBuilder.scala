--- conflicted
+++ resolved
@@ -22,23 +22,14 @@
     }
   }
 
-<<<<<<< HEAD
-  def getSangriaArgumentsForUpdateOrCreate(model: Model): Option[List[Argument[Any]]] = {
+  def getSangriaArgumentsForUpsert(model: Model): Option[List[Argument[Any]]] = {
     whereArgument(model).map { whereArg =>
       List(
+        whereArg,
         Argument[Any]("create", inputTypesBuilder.inputObjectTypeForCreate(model)),
-        Argument[Any]("update", inputTypesBuilder.inputObjectTypeForUpdate(model)),
-        whereArg
+        Argument[Any]("update", inputTypesBuilder.inputObjectTypeForUpdate(model))
       )
     }
-=======
-  def getSangriaArgumentsForUpsert(model: Model): List[Argument[Any]] = {
-    List(
-      whereArgument(model),
-      Argument[Any]("create", inputTypesBuilder.inputObjectTypeForCreate(model)),
-      Argument[Any]("update", inputTypesBuilder.inputObjectTypeForUpdate(model))
-    )
->>>>>>> e210720d
   }
 
   def getSangriaArgumentsForDelete(model: Model): Option[List[Argument[Any]]] = {
