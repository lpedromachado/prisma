--- conflicted
+++ resolved
@@ -87,11 +87,7 @@
       if (relation.isManyToMany) {
         relation.template
       } else {
-<<<<<<< HEAD
-        val relationFields = Vector(relation.modelAField, relation.modelBField).flatten
-=======
         val relationFields = Vector(relation.modelAField, relation.modelBField)
->>>>>>> fc45b20a
         val fieldToRepresentAsInlineRelation = relationFields.find(_.isList) match {
           case Some(field) => field
           case None        => relationFields.head // happens for one to one relations
@@ -246,16 +242,9 @@
       val newField = relationField(fieldAName, from = this, modelB, relation, isList = false, isBackward = false, isRequired = false, includeInSchema = true)
       fields += newField
 
-<<<<<<< HEAD
-      if (includeFieldB) {
-        val newBField = relationField(fieldBName, modelB, this, relation, isList = false, isBackward = true)
-        modelB.fields += newBField
-      }
-=======
       val newBField = relationField(fieldBName, modelB, to = this, relation, isList = false, isBackward = true, isRequired = false, includeFieldB)
       modelB.fields += newBField
 
->>>>>>> fc45b20a
       this.relations += relation
 
       this
@@ -283,15 +272,8 @@
       val newField = relationField(fieldAName, this, modelB, relation, isList = false, isBackward = false, isRequired = true, true)
       fields += newField
 
-<<<<<<< HEAD
-      if (includeFieldB) {
-        val newBField = relationField(fieldBName, modelB, this, relation, isList = false, isBackward = true, isRequired = isRequiredOnFieldB)
-        modelB.fields += newBField
-      }
-=======
       val newBField = relationField(fieldBName, modelB, this, relation, isList = false, isBackward = true, isRequired = isRequiredOnFieldB, includeFieldB)
       modelB.fields += newBField
->>>>>>> fc45b20a
       this.relations += relation
 
       this
@@ -318,15 +300,8 @@
       val newField = relationField(fieldAName, this, modelB, relation, isList = true, isBackward = false, isRequired = false, true)
       fields += newField
 
-<<<<<<< HEAD
-      if (includeFieldB) {
-        val newBField = relationField(fieldBName, modelB, this, relation, isList = false, isBackward = true, isRequired = true)
-        modelB.fields += newBField
-      }
-=======
       val newBField = relationField(fieldBName, modelB, this, relation, isList = false, isBackward = true, isRequired = true, includeFieldB)
       modelB.fields += newBField
->>>>>>> fc45b20a
       this.relations += relation
 
       this
@@ -352,15 +327,8 @@
       val newField = relationField(fieldAName, this, modelB, relation, isList = true, isBackward = false, false, true)
       fields += newField
 
-<<<<<<< HEAD
-      if (includeFieldB) {
-        val newBField = relationField(fieldBName, modelB, this, relation, isList = false, isBackward = true)
-        modelB.fields += newBField
-      }
-=======
       val newBField = relationField(fieldBName, modelB, this, relation, isList = false, isBackward = true, false, includeFieldB)
       modelB.fields += newBField
->>>>>>> fc45b20a
       this.relations += relation
 
       this
@@ -386,15 +354,8 @@
       val newField = relationField(fieldAName, this, modelB, relation, isList = false, isBackward = false, false, true)
       fields += newField
 
-<<<<<<< HEAD
-      if (includeFieldB) {
-        val newBField = relationField(fieldBName, modelB, this, relation, isList = true, isBackward = true)
-        modelB.fields += newBField
-      }
-=======
       val newBField = relationField(fieldBName, modelB, this, relation, isList = true, isBackward = true, false, includeFieldB)
       modelB.fields += newBField
->>>>>>> fc45b20a
       this.relations += relation
 
       this
@@ -420,15 +381,8 @@
       val newField = relationField(fieldAName, from = this, to = modelB, relation, isList = true, isBackward = false, false, true)
       fields += newField
 
-<<<<<<< HEAD
-      if (includeFieldB) {
-        val newBField = relationField(fieldBName, from = modelB, to = this, relation, isList = true, isBackward = true)
-        modelB.fields += newBField
-      }
-=======
       val newBField = relationField(fieldBName, from = modelB, to = this, relation, isList = true, isBackward = true, false, includeFieldBInSchema)
       modelB.fields += newBField
->>>>>>> fc45b20a
       this.relations += relation
 
       this
@@ -478,22 +432,12 @@
                     relation: RelationTemplate,
                     isList: Boolean,
                     isBackward: Boolean,
-<<<<<<< HEAD
-                    isRequired: Boolean = false): FieldTemplate = {
-    FieldTemplate(
-      name = name,
-      isList = isList,
-      relationSide = Some {
-        if (!isBackward) RelationSide.A else RelationSide.B
-      },
-=======
                     isRequired: Boolean = false,
                     includeInSchema: Boolean): FieldTemplate = {
     FieldTemplate(
       name = if (!includeInSchema) Field.magicalBackRelationPrefix + relation.name else name,
       isList = isList,
       relationSide = Some(if (!isBackward) RelationSide.A else RelationSide.B),
->>>>>>> fc45b20a
       relationName = Some(relation.name),
       // hardcoded values
       typeIdentifier = TypeIdentifier.Relation,
