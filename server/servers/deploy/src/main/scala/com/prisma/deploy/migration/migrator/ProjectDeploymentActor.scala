--- conflicted
+++ resolved
@@ -4,13 +4,9 @@
 import com.prisma.deploy.connector.persistence.MigrationPersistence
 import com.prisma.deploy.connector.{DeployConnector, MigrationStepMapperImpl}
 import com.prisma.deploy.schema.DeploymentInProgress
-<<<<<<< HEAD
 import com.prisma.shared.models.{Function, Migration, MigrationStep, Project, Schema}
-=======
 import com.prisma.messagebus.PubSubPublisher
 import com.prisma.messagebus.pubsub.Only
-import com.prisma.shared.models.{Function, Migration, MigrationStep, Schema}
->>>>>>> 821a92d4
 
 import scala.concurrent.Future
 import scala.util.{Failure, Success}
@@ -163,7 +159,7 @@
           if (result.succeeded) {
             activeSchema = nextMigration.schema
           }
-          invalidationPublisher.publish(Only(projectId), projectId)
+          invalidationPublisher.publish(Only(project.id), project.id)
         }
 
       case Failure(err) =>
