use super::Filter;
use crate::compare::ScalarCompare;
use prisma_models::{PrismaValue, ScalarField};
use std::sync::Arc;

#[derive(Debug, Clone)]
pub struct ScalarFilter {
    pub field: Arc<ScalarField>,
    pub condition: ScalarCondition,
}

#[derive(Debug, Clone)]
pub enum ScalarCondition {
    Equals(PrismaValue),
    NotEquals(PrismaValue),
    Contains(PrismaValue),
    NotContains(PrismaValue),
    StartsWith(PrismaValue),
    NotStartsWith(PrismaValue),
    EndsWith(PrismaValue),
    NotEndsWith(PrismaValue),
    LessThan(PrismaValue),
    LessThanOrEquals(PrismaValue),
    GreaterThan(PrismaValue),
    GreaterThanOrEquals(PrismaValue),
    In(Option<Vec<PrismaValue>>),
    NotIn(Option<Vec<PrismaValue>>),
}

impl ScalarCompare for Arc<ScalarField> {
    /// Field is in a given value
<<<<<<< HEAD
    fn is_in<I, T>(&self, val: I) -> Filter
=======
    fn is_in<T>(&self, val: Option<Vec<T>>) -> Filter
>>>>>>> f3493820
    where
        T: Into<PrismaValue>,
        I: IntoIterator<Item = T>,
    {
        Filter::from(ScalarFilter {
            field: Arc::clone(self),
            condition: ScalarCondition::In(val.map(|v| v.into_iter().map(|i| i.into()).collect())),
        })
    }

    /// Field is not in a given value
<<<<<<< HEAD
    fn not_in<I, T>(&self, val: I) -> Filter
=======
    fn not_in<T>(&self, val: Option<Vec<T>>) -> Filter
>>>>>>> f3493820
    where
        T: Into<PrismaValue>,
        I: IntoIterator<Item = T>,
    {
        Filter::from(ScalarFilter {
            field: Arc::clone(self),
            condition: ScalarCondition::NotIn(val.map(|v| v.into_iter().map(|i| i.into()).collect())),
        })
    }

    /// Field equals the given value.
    /// ```rust
    /// # use connector::{*, filter::*};
    /// # use prisma_models::*;
    /// # use prisma_query::ast::*;
    /// # use serde_json;
    /// # use std::{fs::File, sync::Arc};
    /// #
    /// # let tmp: SchemaTemplate = serde_json::from_reader(File::open("../sql-connector/test_schema.json").unwrap()).unwrap();
    /// # let schema = tmp.build(String::from("test"));
    /// # let model = schema.find_model("User").unwrap();
    /// #
    /// let field = model.fields().find_from_scalar("name").unwrap();
    /// let filter = field.equals("foo");
    ///
    /// match filter {
    ///     Filter::Scalar(ScalarFilter { field: field, condition: ScalarCondition::Equals(val) }) => {
    ///         assert_eq!(PrismaValue::from("foo"), val);
    ///         assert_eq!(String::from("name"), field.name);
    ///     }
    ///     _ => unreachable!()
    /// }
    /// ```
    fn equals<T>(&self, val: T) -> Filter
    where
        T: Into<PrismaValue>,
    {
        Filter::from(ScalarFilter {
            field: Arc::clone(self),
            condition: ScalarCondition::Equals(val.into()),
        })
    }

    /// Field does not equal the given value.
    /// ```rust
    /// # use connector::{*, filter::*};
    /// # use prisma_models::*;
    /// # use prisma_query::ast::*;
    /// # use serde_json;
    /// # use std::{fs::File, sync::Arc};
    /// #
    /// # let tmp: SchemaTemplate = serde_json::from_reader(File::open("../sql-connector/test_schema.json").unwrap()).unwrap();
    /// # let schema = tmp.build(String::from("test"));
    /// # let model = schema.find_model("User").unwrap();
    /// #
    /// let field = model.fields().find_from_scalar("name").unwrap();
    /// let filter = field.not_equals(false);
    ///
    /// match filter {
    ///     Filter::Scalar(ScalarFilter { field: field, condition: ScalarCondition::NotEquals(val) }) => {
    ///         assert_eq!(PrismaValue::from(false), val);
    ///         assert_eq!(String::from("name"), field.name);
    ///     }
    ///     _ => unreachable!()
    /// }
    /// ```
    fn not_equals<T>(&self, val: T) -> Filter
    where
        T: Into<PrismaValue>,
    {
        Filter::from(ScalarFilter {
            field: Arc::clone(self),
            condition: ScalarCondition::NotEquals(val.into()),
        })
    }

    /// Field contains the given value.
    /// ```rust
    /// # use connector::{*, filter::*};
    /// # use prisma_models::*;
    /// # use prisma_query::ast::*;
    /// # use serde_json;
    /// # use std::{fs::File, sync::Arc};
    /// #
    /// # let tmp: SchemaTemplate = serde_json::from_reader(File::open("../sql-connector/test_schema.json").unwrap()).unwrap();
    /// # let schema = tmp.build(String::from("test"));
    /// # let model = schema.find_model("User").unwrap();
    /// #
    /// let field = model.fields().find_from_scalar("name").unwrap();
    /// let filter = field.contains("asdf");
    ///
    /// match filter {
    ///     Filter::Scalar(ScalarFilter { field: field, condition: ScalarCondition::Contains(val) }) => {
    ///         assert_eq!(PrismaValue::from("asdf"), val);
    ///         assert_eq!(String::from("name"), field.name);
    ///     }
    ///     _ => unreachable!()
    /// }
    /// ```
    fn contains<T>(&self, val: T) -> Filter
    where
        T: Into<PrismaValue>,
    {
        Filter::from(ScalarFilter {
            field: Arc::clone(self),
            condition: ScalarCondition::Contains(val.into()),
        })
    }

    /// Field does not contain the given value.
    /// ```rust
    /// # use connector::{*, filter::*};
    /// # use prisma_models::*;
    /// # use prisma_query::ast::*;
    /// # use serde_json;
    /// # use std::{fs::File, sync::Arc};
    /// #
    /// # let tmp: SchemaTemplate = serde_json::from_reader(File::open("../sql-connector/test_schema.json").unwrap()).unwrap();
    /// # let schema = tmp.build(String::from("test"));
    /// # let model = schema.find_model("User").unwrap();
    /// #
    /// let field = model.fields().find_from_scalar("name").unwrap();
    /// let filter = field.not_contains("asdf");
    ///
    /// match filter {
    ///     Filter::Scalar(ScalarFilter { field: field, condition: ScalarCondition::NotContains(val) }) => {
    ///         assert_eq!(PrismaValue::from("asdf"), val);
    ///         assert_eq!(String::from("name"), field.name);
    ///     }
    ///     _ => unreachable!()
    /// }
    /// ```
    fn not_contains<T>(&self, val: T) -> Filter
    where
        T: Into<PrismaValue>,
    {
        Filter::from(ScalarFilter {
            field: Arc::clone(self),
            condition: ScalarCondition::NotContains(val.into()),
        })
    }

    /// Field starts with the given value.
    /// ```rust
    /// # use connector::{*, filter::*};
    /// # use prisma_models::*;
    /// # use prisma_query::ast::*;
    /// # use serde_json;
    /// # use std::{fs::File, sync::Arc};
    /// #
    /// # let tmp: SchemaTemplate = serde_json::from_reader(File::open("../sql-connector/test_schema.json").unwrap()).unwrap();
    /// # let schema = tmp.build(String::from("test"));
    /// # let model = schema.find_model("User").unwrap();
    /// #
    /// let field = model.fields().find_from_scalar("name").unwrap();
    /// let filter = field.starts_with("qwert");
    ///
    /// match filter {
    ///     Filter::Scalar(ScalarFilter { field: field, condition: ScalarCondition::StartsWith(val) }) => {
    ///         assert_eq!(PrismaValue::from("qwert"), val);
    ///         assert_eq!(String::from("name"), field.name);
    ///     }
    ///     _ => unreachable!()
    /// }
    /// ```
    fn starts_with<T>(&self, val: T) -> Filter
    where
        T: Into<PrismaValue>,
    {
        Filter::from(ScalarFilter {
            field: Arc::clone(self),
            condition: ScalarCondition::StartsWith(val.into()),
        })
    }

    /// Field does not start with the given value.
    /// ```rust
    /// # use connector::{*, filter::*};
    /// # use prisma_models::*;
    /// # use prisma_query::ast::*;
    /// # use serde_json;
    /// # use std::{fs::File, sync::Arc};
    /// #
    /// # let tmp: SchemaTemplate = serde_json::from_reader(File::open("../sql-connector/test_schema.json").unwrap()).unwrap();
    /// # let schema = tmp.build(String::from("test"));
    /// # let model = schema.find_model("User").unwrap();
    /// #
    /// let field = model.fields().find_from_scalar("name").unwrap();
    /// let filter = field.not_starts_with("qwert");
    ///
    /// match filter {
    ///     Filter::Scalar(ScalarFilter { field: field, condition: ScalarCondition::NotStartsWith(val) }) => {
    ///         assert_eq!(PrismaValue::from("qwert"), val);
    ///         assert_eq!(String::from("name"), field.name);
    ///     }
    ///     _ => unreachable!()
    /// }
    /// ```
    fn not_starts_with<T>(&self, val: T) -> Filter
    where
        T: Into<PrismaValue>,
    {
        Filter::from(ScalarFilter {
            field: Arc::clone(self),
            condition: ScalarCondition::NotStartsWith(val.into()),
        })
    }

    /// Field ends with the given value.
    /// ```rust
    /// # use connector::{*, filter::*};
    /// # use prisma_models::*;
    /// # use prisma_query::ast::*;
    /// # use serde_json;
    /// # use std::{fs::File, sync::Arc};
    /// #
    /// # let tmp: SchemaTemplate = serde_json::from_reader(File::open("../sql-connector/test_schema.json").unwrap()).unwrap();
    /// # let schema = tmp.build(String::from("test"));
    /// # let model = schema.find_model("User").unwrap();
    /// #
    /// let field = model.fields().find_from_scalar("name").unwrap();
    /// let filter = field.ends_with("musti");
    ///
    /// match filter {
    ///     Filter::Scalar(ScalarFilter { field: field, condition: ScalarCondition::EndsWith(val) }) => {
    ///         assert_eq!(PrismaValue::from("musti"), val);
    ///         assert_eq!(String::from("name"), field.name);
    ///     }
    ///     _ => unreachable!()
    /// }
    /// ```
    fn ends_with<T>(&self, val: T) -> Filter
    where
        T: Into<PrismaValue>,
    {
        Filter::from(ScalarFilter {
            field: Arc::clone(self),
            condition: ScalarCondition::EndsWith(val.into()),
        })
    }

    /// Field does not end with the given value.
    /// ```rust
    /// # use connector::{*, filter::*};
    /// # use prisma_models::*;
    /// # use prisma_query::ast::*;
    /// # use serde_json;
    /// # use std::{fs::File, sync::Arc};
    /// #
    /// # let tmp: SchemaTemplate = serde_json::from_reader(File::open("../sql-connector/test_schema.json").unwrap()).unwrap();
    /// # let schema = tmp.build(String::from("test"));
    /// # let model = schema.find_model("User").unwrap();
    /// #
    /// let field = model.fields().find_from_scalar("name").unwrap();
    /// let filter = field.not_ends_with("naukio");
    ///
    /// match filter {
    ///     Filter::Scalar(ScalarFilter { field: field, condition: ScalarCondition::NotEndsWith(val) }) => {
    ///         assert_eq!(PrismaValue::from("naukio"), val);
    ///         assert_eq!(String::from("name"), field.name);
    ///     }
    ///     _ => unreachable!()
    /// }
    /// ```
    fn not_ends_with<T>(&self, val: T) -> Filter
    where
        T: Into<PrismaValue>,
    {
        Filter::from(ScalarFilter {
            field: Arc::clone(self),
            condition: ScalarCondition::NotEndsWith(val.into()),
        })
    }

    /// Field is less than the given value.
    /// ```rust
    /// # use connector::{*, filter::*};
    /// # use prisma_models::*;
    /// # use prisma_query::ast::*;
    /// # use serde_json;
    /// # use std::{fs::File, sync::Arc};
    /// #
    /// # let tmp: SchemaTemplate = serde_json::from_reader(File::open("../sql-connector/test_schema.json").unwrap()).unwrap();
    /// # let schema = tmp.build(String::from("test"));
    /// # let model = schema.find_model("User").unwrap();
    /// #
    /// let field = model.fields().find_from_scalar("id").unwrap();
    /// let filter = field.less_than(10);
    ///
    /// match filter {
    ///     Filter::Scalar(ScalarFilter { field: field, condition: ScalarCondition::LessThan(val) }) => {
    ///         assert_eq!(PrismaValue::from(10), val);
    ///         assert_eq!(String::from("id"), field.name);
    ///     }
    ///     _ => unreachable!()
    /// }
    /// ```
    fn less_than<T>(&self, val: T) -> Filter
    where
        T: Into<PrismaValue>,
    {
        Filter::from(ScalarFilter {
            field: Arc::clone(self),
            condition: ScalarCondition::LessThan(val.into()),
        })
    }

    /// Field is less than or equals the given value.
    /// ```rust
    /// # use connector::{*, filter::*};
    /// # use prisma_models::*;
    /// # use prisma_query::ast::*;
    /// # use serde_json;
    /// # use std::{fs::File, sync::Arc};
    /// #
    /// # let tmp: SchemaTemplate = serde_json::from_reader(File::open("../sql-connector/test_schema.json").unwrap()).unwrap();
    /// # let schema = tmp.build(String::from("test"));
    /// # let model = schema.find_model("User").unwrap();
    /// #
    /// let field = model.fields().find_from_scalar("id").unwrap();
    /// let filter = field.less_than_or_equals(10);
    ///
    /// match filter {
    ///     Filter::Scalar(ScalarFilter { field: field, condition: ScalarCondition::LessThanOrEquals(val) }) => {
    ///         assert_eq!(PrismaValue::from(10), val);
    ///         assert_eq!(String::from("id"), field.name);
    ///     }
    ///     _ => unreachable!()
    /// }
    /// ```
    fn less_than_or_equals<T>(&self, val: T) -> Filter
    where
        T: Into<PrismaValue>,
    {
        Filter::from(ScalarFilter {
            field: Arc::clone(self),
            condition: ScalarCondition::LessThanOrEquals(val.into()),
        })
    }

    /// Field is greater than the given value.
    /// ```rust
    /// # use connector::{*, filter::*};
    /// # use prisma_models::*;
    /// # use prisma_query::ast::*;
    /// # use serde_json;
    /// # use std::{fs::File, sync::Arc};
    /// #
    /// # let tmp: SchemaTemplate = serde_json::from_reader(File::open("../sql-connector/test_schema.json").unwrap()).unwrap();
    /// # let schema = tmp.build(String::from("test"));
    /// # let model = schema.find_model("User").unwrap();
    /// #
    /// let field = model.fields().find_from_scalar("id").unwrap();
    /// let filter = field.greater_than(10);
    ///
    /// match filter {
    ///     Filter::Scalar(ScalarFilter { field: field, condition: ScalarCondition::GreaterThan(val) }) => {
    ///         assert_eq!(PrismaValue::from(10), val);
    ///         assert_eq!(String::from("id"), field.name);
    ///     }
    ///     _ => unreachable!()
    /// }
    /// ```
    fn greater_than<T>(&self, val: T) -> Filter
    where
        T: Into<PrismaValue>,
    {
        Filter::from(ScalarFilter {
            field: Arc::clone(self),
            condition: ScalarCondition::GreaterThan(val.into()),
        })
    }

    /// Field is greater than or equals the given value.
    /// ```rust
    /// # use connector::{*, filter::*};
    /// # use prisma_models::*;
    /// # use prisma_query::ast::*;
    /// # use serde_json;
    /// # use std::{fs::File, sync::Arc};
    /// #
    /// # let tmp: SchemaTemplate = serde_json::from_reader(File::open("../sql-connector/test_schema.json").unwrap()).unwrap();
    /// # let schema = tmp.build(String::from("test"));
    /// # let model = schema.find_model("User").unwrap();
    /// #
    /// let field = model.fields().find_from_scalar("id").unwrap();
    /// let filter = field.greater_than_or_equals(10);
    ///
    /// match filter {
    ///     Filter::Scalar(ScalarFilter { field: field, condition: ScalarCondition::GreaterThanOrEquals(val) }) => {
    ///         assert_eq!(PrismaValue::from(10), val);
    ///         assert_eq!(String::from("id"), field.name);
    ///     }
    ///     _ => unreachable!()
    /// }
    /// ```
    fn greater_than_or_equals<T>(&self, val: T) -> Filter
    where
        T: Into<PrismaValue>,
    {
        Filter::from(ScalarFilter {
            field: Arc::clone(self),
            condition: ScalarCondition::GreaterThanOrEquals(val.into()),
        })
    }
}<|MERGE_RESOLUTION|>--- conflicted
+++ resolved
@@ -29,14 +29,9 @@
 
 impl ScalarCompare for Arc<ScalarField> {
     /// Field is in a given value
-<<<<<<< HEAD
-    fn is_in<I, T>(&self, val: I) -> Filter
-=======
     fn is_in<T>(&self, val: Option<Vec<T>>) -> Filter
->>>>>>> f3493820
-    where
-        T: Into<PrismaValue>,
-        I: IntoIterator<Item = T>,
+    where
+        T: Into<PrismaValue>,
     {
         Filter::from(ScalarFilter {
             field: Arc::clone(self),
@@ -45,14 +40,9 @@
     }
 
     /// Field is not in a given value
-<<<<<<< HEAD
-    fn not_in<I, T>(&self, val: I) -> Filter
-=======
     fn not_in<T>(&self, val: Option<Vec<T>>) -> Filter
->>>>>>> f3493820
-    where
-        T: Into<PrismaValue>,
-        I: IntoIterator<Item = T>,
+    where
+        T: Into<PrismaValue>,
     {
         Filter::from(ScalarFilter {
             field: Arc::clone(self),
