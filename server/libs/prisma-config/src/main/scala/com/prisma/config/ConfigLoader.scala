--- conflicted
+++ resolved
@@ -119,10 +119,8 @@
         val dbUser      = extractString("user", db)
         val dbPass      = extractStringOpt("password", db)
         val connLimit   = extractIntOpt("connectionLimit", db)
-        val database    = extractStringOpt("database", db)
         val mgmtSchema  = extractStringOpt("managementSchema", db)
         val pooled      = extractBooleanOpt("pooled", db)
-<<<<<<< HEAD
         val database    = extractStringOpt("database", db)
         val schema      = extractStringOpt("schema", db)
 
@@ -137,12 +135,9 @@
           connectionLimit = connLimit,
           pooled = pooled.getOrElse(true),
           database = database,
-          schema = schema
+          schema = schema,
+          managementSchema = mgmtSchema
         )
-=======
-
-        DatabaseConfig(dbName, dbConnector, dbActive, dbHost, dbPort, dbUser, dbPass, database, mgmtSchema, connLimit, pooled.getOrElse(true))
->>>>>>> 61e5fce2
     }.toSeq
 
     if (databases.isEmpty) {
@@ -204,7 +199,6 @@
   }
 }
 
-<<<<<<< HEAD
 case class PrismaConfig(
     port: Option[Int],
     managementApiSecret: Option[String],
@@ -224,33 +218,12 @@
     port: Int,
     user: String,
     password: Option[String],
+    managementSchema: Option[String],
     connectionLimit: Option[Int],
     pooled: Boolean,
     database: Option[String],
     schema: Option[String]
 )
-=======
-case class PrismaConfig(port: Option[Int],
-                        managementApiSecret: Option[String],
-                        legacySecret: Option[String],
-                        server2serverSecret: Option[String],
-                        clusterAddress: Option[String],
-                        rabbitUri: Option[String],
-                        managmentApiEnabled: Option[Boolean],
-                        databases: Seq[DatabaseConfig])
-
-case class DatabaseConfig(name: String,
-                          connector: String,
-                          active: Boolean,
-                          host: String,
-                          port: Int,
-                          user: String,
-                          password: Option[String],
-                          database: Option[String],
-                          managementSchema: Option[String],
-                          connectionLimit: Option[Int],
-                          pooled: Boolean)
->>>>>>> 61e5fce2
 
 abstract class ConfigError(reason: String)       extends Exception(reason)
 case class InvalidConfiguration(message: String) extends ConfigError(message)